--- conflicted
+++ resolved
@@ -125,11 +125,7 @@
             series = df_raw[col]
 
             if rule in RULE_DISPATCH:
-<<<<<<< HEAD
-                processed[std_col] = RULE_DISPATCH[rule](series)
-=======
                 processed[std_col] =RULE_DISPATCH[rule](series)
->>>>>>> 4ceb4925
                 if rule == "pad9":
                     item_padded = processed[std_col]
                 elif rule == "modelno":
